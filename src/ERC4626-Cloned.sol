// SPDX-License-Identifier: MIT
pragma solidity >=0.8.16;

import {SafeTransferLib} from "solmate/utils/SafeTransferLib.sol";
import {FixedPointMathLib} from "solmate/utils/FixedPointMathLib.sol";
import {Clone} from "clones-with-immutable-args/Clone.sol";
import {ERC20} from "solmate/tokens/ERC20.sol";
import {ERC20Cloned} from "gpl/ERC20-Cloned.sol";
import {IERC4626} from "core/interfaces/IERC4626.sol";

abstract contract ERC4626Cloned is IERC4626, ERC20Cloned {
  using SafeTransferLib for ERC20;
  using FixedPointMathLib for uint256;

<<<<<<< HEAD
  function asset() public view virtual returns (address);

  function deposit(
    uint256 assets,
    address receiver
  ) public virtual returns (uint256 shares) {
=======
  function minDepositAmount() public view virtual returns (uint256);

  function asset() public view virtual returns (address);

  function deposit(uint256 assets, address receiver)
    public
    virtual
    returns (uint256 shares)
  {
>>>>>>> 0817f21e
    // Check for rounding error since we round down in previewDeposit.
    require((shares = previewDeposit(assets)) != 0, "ZERO_SHARES");

    require(shares > minDepositAmount(), "VALUE_TOO_SMALL");
    // Need to transfer before minting or ERC777s could reenter.
    ERC20(asset()).safeTransferFrom(msg.sender, address(this), assets);

    _mint(receiver, shares);

    emit Deposit(msg.sender, receiver, assets, shares);

    afterDeposit(assets, shares);
  }

  function mint(
    uint256 shares,
    address receiver
  ) public virtual returns (uint256 assets) {
    assets = previewMint(shares); // No need to check for rounding error, previewMint rounds up.
    require(assets > minDepositAmount(), "VALUE_TOO_SMALL");
    // Need to transfer before minting or ERC777s could reenter.
    ERC20(asset()).safeTransferFrom(msg.sender, address(this), assets);

    _mint(receiver, shares);

    emit Deposit(msg.sender, receiver, assets, shares);

    afterDeposit(assets, shares);
  }

  function withdraw(
    uint256 assets,
    address receiver,
    address owner
  ) public virtual returns (uint256 shares) {
    shares = previewWithdraw(assets); // No need to check for rounding error, previewWithdraw rounds up.

    ERC20Data storage s = _loadERC20Slot();
    if (msg.sender != owner) {
      uint256 allowed = s.allowance[owner][msg.sender]; // Saves gas for limited approvals.

      if (allowed != type(uint256).max) {
        s.allowance[owner][msg.sender] = allowed - shares;
      }
    }

    beforeWithdraw(assets, shares);

    _burn(owner, shares);

    emit Withdraw(msg.sender, receiver, owner, assets, shares);

    ERC20(asset()).safeTransfer(receiver, assets);
  }

  function redeem(
    uint256 shares,
    address receiver,
    address owner
  ) public virtual returns (uint256 assets) {
    ERC20Data storage s = _loadERC20Slot();
    if (msg.sender != owner) {
      uint256 allowed = s.allowance[owner][msg.sender]; // Saves gas for limited approvals.

      if (allowed != type(uint256).max) {
        s.allowance[owner][msg.sender] = allowed - shares;
      }
    }

    // Check for rounding error since we round down in previewRedeem.
    require((assets = previewRedeem(shares)) != 0, "ZERO_ASSETS");

    beforeWithdraw(assets, shares);

    _burn(owner, shares);

    emit Withdraw(msg.sender, receiver, owner, assets, shares);

    ERC20(asset()).safeTransfer(receiver, assets);
  }

  function totalAssets() public view virtual returns (uint256);

  function convertToShares(
    uint256 assets
  ) public view virtual returns (uint256) {
    uint256 supply = totalSupply(); // Saves an extra SLOAD if totalSupply is non-zero.

    return supply == 0 ? assets : assets.mulDivDown(supply, totalAssets());
  }

  function convertToAssets(
    uint256 shares
  ) public view virtual returns (uint256) {
    uint256 supply = totalSupply(); // Saves an extra SLOAD if totalSupply is non-zero.

    return supply == 0 ? shares : shares.mulDivDown(totalAssets(), supply);
  }

  function previewDeposit(
    uint256 assets
  ) public view virtual returns (uint256) {
    return convertToShares(assets);
  }

  function previewMint(uint256 shares) public view virtual returns (uint256) {
    uint256 supply = totalSupply(); // Saves an extra SLOAD if totalSupply is non-zero.

    return supply == 0 ? 10e18 : shares.mulDivUp(totalAssets(), supply);
  }

  function previewWithdraw(
    uint256 assets
  ) public view virtual returns (uint256) {
    uint256 supply = totalSupply(); // Saves an extra SLOAD if totalSupply is non-zero.

    return supply == 0 ? 10e18 : assets.mulDivUp(supply, totalAssets());
  }

  function previewRedeem(uint256 shares) public view virtual returns (uint256) {
    return convertToAssets(shares);
  }

  function maxDeposit(address) public view virtual returns (uint256) {
    return type(uint256).max;
  }

  function maxMint(address) public view virtual returns (uint256) {
    return type(uint256).max;
  }

  function maxWithdraw(address owner) public view virtual returns (uint256) {
    ERC20Data storage s = _loadERC20Slot();
    return convertToAssets(s.balanceOf[owner]);
  }

  function maxRedeem(address owner) public view virtual returns (uint256) {
    ERC20Data storage s = _loadERC20Slot();
    return s.balanceOf[owner];
  }

  function beforeWithdraw(uint256 assets, uint256 shares) internal virtual {}

  function afterDeposit(uint256 assets, uint256 shares) internal virtual {}
}<|MERGE_RESOLUTION|>--- conflicted
+++ resolved
@@ -12,14 +12,6 @@
   using SafeTransferLib for ERC20;
   using FixedPointMathLib for uint256;
 
-<<<<<<< HEAD
-  function asset() public view virtual returns (address);
-
-  function deposit(
-    uint256 assets,
-    address receiver
-  ) public virtual returns (uint256 shares) {
-=======
   function minDepositAmount() public view virtual returns (uint256);
 
   function asset() public view virtual returns (address);
@@ -29,7 +21,6 @@
     virtual
     returns (uint256 shares)
   {
->>>>>>> 0817f21e
     // Check for rounding error since we round down in previewDeposit.
     require((shares = previewDeposit(assets)) != 0, "ZERO_SHARES");
 
