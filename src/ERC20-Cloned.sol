--- conflicted
+++ resolved
@@ -10,15 +10,11 @@
 /// @dev Do not manually set balances without updating totalSupply, as the sum of all user balances must not exceed it.
 
 abstract contract ERC20Cloned is IERC20Metadata {
-<<<<<<< HEAD
   bytes32 constant ERC20_SLOT = keccak256("xyz.astaria.ERC20.storage.location");
   bytes32 private constant PERMIT_TYPEHASH = keccak256(
     "Permit(address owner,address spender,uint256 value,uint256 nonce,uint256 deadline)"
   );
-=======
-  uint256 private constant ERC20_SLOT =
-    uint256(keccak256("xyz.astaria.ERC20.storage.location")) - 1;
->>>>>>> 0817f21e
+
 
   struct ERC20Data {
     uint256 _totalSupply;
